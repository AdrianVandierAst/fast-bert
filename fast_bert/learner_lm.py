import os
import torch
from pathlib import Path
import numpy as np

from fastprogress.fastprogress import master_bar, progress_bar
from tensorboardX import SummaryWriter

from .learner_util import Learner

from .data_lm import BertLMDataBunch
<<<<<<< HEAD
from transformers import (WEIGHTS_NAME, BertConfig, BertForMaskedLM, RobertaConfig, RobertaForMaskedLM, DistilBertConfig, DistilBertForMaskedLM)
=======
from transformers import (WEIGHTS_NAME,
                                  BertConfig, BertForMaskedLM,
                                  RobertaConfig, RobertaForMaskedLM,
                                  DistilBertConfig, DistilBertForMaskedLM)
>>>>>>> 20fab659

MODEL_CLASSES = {
    'bert': (BertConfig, BertForMaskedLM),
    'roberta': (RobertaConfig, RobertaForMaskedLM),
    'distilbert': (DistilBertConfig, DistilBertForMaskedLM)
}

class BertLMLearner(Learner):

    @staticmethod
    def from_pretrained_model(dataBunch, pretrained_path, output_dir, metrics, device, logger,
                              multi_gpu=True, is_fp16=True, warmup_steps=0, fp16_opt_level='O1',
                              grad_accumulation_steps=1, max_grad_norm=1.0, adam_epsilon=1e-8,
                              logging_steps=100):

        model_state_dict = None
        model_type = dataBunch.model_type

        config_class, model_class = MODEL_CLASSES[model_type]

        config = config_class.from_pretrained(pretrained_path)
        model = model_class.from_pretrained(pretrained_path, config=config)

        model.to(device)

        return BertLMLearner(dataBunch, model, pretrained_path, output_dir, metrics, device, logger,
                           multi_gpu, is_fp16, warmup_steps, fp16_opt_level, grad_accumulation_steps,
                           max_grad_norm, adam_epsilon, logging_steps)

    # Learner initialiser
    def __init__(self, data: BertLMDataBunch, model: torch.nn.Module, pretrained_model_path, output_dir, metrics, device,logger,
                 multi_gpu=True, is_fp16=True, warmup_steps=0, fp16_opt_level='O1',
                 grad_accumulation_steps=1, max_grad_norm=1.0, adam_epsilon=1e-8, logging_steps=100):

        if isinstance(output_dir, str):
            output_dir = Path(output_dir)

        self.data = data
        self.model = model
        self.pretrained_model_path = pretrained_model_path
        self.metrics = metrics
        self.multi_gpu = multi_gpu
        self.is_fp16 = is_fp16
        self.fp16_opt_level = fp16_opt_level
        self.adam_epsilon = adam_epsilon
        self.warmup_steps = warmup_steps
        self.grad_accumulation_steps = grad_accumulation_steps
        self.device = device
        self.logger = logger
        self.optimizer = None
        self.n_gpu = 0
        self.max_grad_norm = max_grad_norm
        self.logging_steps = logging_steps
        self.max_steps = -1
        self.weight_decay = 0.0
        self.model_type = data.model_type

        self.output_dir = output_dir

        if self.multi_gpu:
            self.n_gpu = torch.cuda.device_count()


    ### Train the model ###
    def fit(self, epochs, lr, validate=True, schedule_type="warmup_cosine", optimizer_type='lamb'):

        tensorboard_dir = self.output_dir/'tensorboard'
        tensorboard_dir.mkdir(exist_ok=True)

        # Train the model
        tb_writer = SummaryWriter(tensorboard_dir)

        train_dataloader = self.data.train_dl
        if self.max_steps > 0:
            t_total = self.max_steps
            self.epochs = self.max_steps // len(train_dataloader) // self.grad_accumulation_steps + 1
        else:
            t_total = len(train_dataloader) // self.grad_accumulation_steps * epochs

        # Prepare optimiser and schedule
        optimizer = self.get_optimizer(lr, optimizer_type=optimizer_type)

        # get the base model if its already wrapped around DataParallel
        if hasattr(self.model, 'module'):
            self.model = self.model.module

        if self.is_fp16:
            try:
                from apex import amp
            except ImportError:
                raise ImportError('Please install apex to use fp16 training')
            self.model, optimizer = amp.initialize(self.model, optimizer, opt_level=self.fp16_opt_level)

        # Get scheduler
        scheduler = self.get_scheduler(optimizer, t_total=t_total, schedule_type=schedule_type)

        # Parallelize the model architecture
        if self.multi_gpu == True:
            self.model = torch.nn.DataParallel(self.model)

        # Start Training
        self.logger.info("***** Running training *****")
        self.logger.info("  Num examples = %d", len(train_dataloader.dataset))
        self.logger.info("  Num Epochs = %d", epochs)
        self.logger.info("  Total train batch size (w. parallel, distributed & accumulation) = %d",
                       self.data.train_batch_size * self.grad_accumulation_steps)
        self.logger.info("  Gradient Accumulation steps = %d", self.grad_accumulation_steps)
        self.logger.info("  Total optimization steps = %d", t_total)

        global_step =  0
        epoch_step = 0
        tr_loss, logging_loss, epoch_loss = 0.0, 0.0, 0.0
        self.model.zero_grad()
        pbar = master_bar(range(epochs))

        for epoch in pbar:
            epoch_step = 0
            epoch_loss = 0.0
            for step, batch in enumerate(progress_bar(train_dataloader, parent=pbar)):

                inputs, labels = self.data.mask_tokens(batch)
                cpu_device = torch.device('cpu')

                inputs = inputs.to(self.device)
                labels = labels.to(self.device)

                self.model.train()

                outputs = self.model(inputs, masked_lm_labels=labels)
                loss = outputs[0]  # model outputs are always tuple in pytorch-transformers (see doc)

                if self.n_gpu > 1:
                    loss = loss.mean() # mean() to average on multi-gpu parallel training
                if self.grad_accumulation_steps > 1:
                    loss = loss / self.grad_accumulation_steps

                if self.is_fp16:
                    with amp.scale_loss(loss, optimizer) as scaled_loss:
                        scaled_loss.backward()
                    torch.nn.utils.clip_grad_norm_(amp.master_params(optimizer), self.max_grad_norm)
                else:
                    loss.backward()
                    torch.nn.utils.clip_grad_norm_(self.model.parameters(), self.max_grad_norm)

                tr_loss += loss.item()
                epoch_loss += loss.item()

                batch.to(cpu_device)
                inputs.to(cpu_device)
                labels.to(cpu_device)
                torch.cuda.empty_cache()

                if (step + 1) % self.grad_accumulation_steps == 0:
                    optimizer.step()
                    scheduler.step()

                    self.model.zero_grad()
                    global_step += 1
                    epoch_step += 1

                    if self.logging_steps > 0 and global_step % self.logging_steps == 0:
                        if validate:
                            # evaluate model
                            results = self.validate()
                            for key, value in results.items():
                                tb_writer.add_scalar('eval_{}'.format(key), value, global_step)
                                self.logger.info("eval_{} after step {}: {}: ".format(key, global_step, value))

                        # Log metrics
                        self.logger.info("lr after step {}: {}".format(global_step, scheduler.get_lr()[0]))
                        self.logger.info("train_loss after step {}: {}".format(global_step, (tr_loss - logging_loss)/self.logging_steps))
                        tb_writer.add_scalar('lr', scheduler.get_lr()[0], global_step)
                        tb_writer.add_scalar('loss', (tr_loss - logging_loss)/self.logging_steps, global_step)


                        logging_loss = tr_loss



            # Evaluate the model after every epoch
            if validate:
                results = self.validate()
                for key, value in results.items():
                    self.logger.info("eval_{} after epoch {}: {}: ".format(key, (epoch + 1), value))

            # Log metrics
            self.logger.info("lr after epoch {}: {}".format((epoch + 1), scheduler.get_lr()[0]))
            self.logger.info("train_loss after epoch {}: {}".format((epoch + 1), epoch_loss/epoch_step))
            self.logger.info("\n")

        tb_writer.close()
        return global_step, tr_loss / global_step

    ### Evaluate the model
    def validate(self):
        self.logger.info("Running evaluation")

        self.logger.info("Num examples = %d", len(self.data.val_dl.dataset))
        self.logger.info("Validation Batch size = %d", self.data.val_batch_size)

        all_logits = None
        all_labels = None


        eval_loss, eval_accuracy = 0, 0
        nb_eval_steps = 0

        preds = None
        out_label_ids = None

        validation_scores = {metric['name']: 0. for metric in self.metrics}

        for step, batch in enumerate(progress_bar(self.data.val_dl)):
            self.model.eval()
            batch = batch.to(self.device)

            with torch.no_grad():
                outputs = self.model(batch, masked_lm_labels=batch)
                tmp_eval_loss = outputs[0]
                eval_loss += tmp_eval_loss.mean().item()

                cpu_device = torch.device('cpu')
                batch.to(cpu_device)
                torch.cuda.empty_cache()

            nb_eval_steps += 1


        eval_loss = eval_loss / nb_eval_steps
        perplexity = torch.exp(torch.tensor(eval_loss))

        results = {'loss': eval_loss,
                   'perplexity': float(perplexity)}

        results.update(validation_scores)

        return results

    def save_model(self):

        path = self.output_dir/'model_out'
        path.mkdir(exist_ok=True)

        torch.cuda.empty_cache()
        # Save a trained model
        model_to_save = self.model.module if hasattr(self.model, 'module') else self.model  # Only save the model it-self
        model_to_save.save_pretrained(path)

        # save the tokenizer
        self.data.tokenizer.save_pretrained(path)<|MERGE_RESOLUTION|>--- conflicted
+++ resolved
@@ -9,14 +9,9 @@
 from .learner_util import Learner
 
 from .data_lm import BertLMDataBunch
-<<<<<<< HEAD
+
 from transformers import (WEIGHTS_NAME, BertConfig, BertForMaskedLM, RobertaConfig, RobertaForMaskedLM, DistilBertConfig, DistilBertForMaskedLM)
-=======
-from transformers import (WEIGHTS_NAME,
-                                  BertConfig, BertForMaskedLM,
-                                  RobertaConfig, RobertaForMaskedLM,
-                                  DistilBertConfig, DistilBertForMaskedLM)
->>>>>>> 20fab659
+
 
 MODEL_CLASSES = {
     'bert': (BertConfig, BertForMaskedLM),
