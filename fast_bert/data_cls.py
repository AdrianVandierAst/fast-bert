--- conflicted
+++ resolved
@@ -229,12 +229,6 @@
 
         if size == -1:
             data_df = pd.read_csv(os.path.join(self.data_dir, filename))
-<<<<<<< HEAD
-            return self._create_examples(data_df, "train", text_col=text_col, label_col=label_col)
-        else:
-            data_df = pd.read_csv(os.path.join(self.data_dir, filename))
-            return self._create_examples(data_df.sample(size), "train", text_col=text_col, label_col=label_col)
-=======
 
             return self._create_examples(
                 data_df, "train", text_col=text_col, label_col=label_col
@@ -245,7 +239,6 @@
             return self._create_examples(
                 data_df.sample(size), "train", text_col=text_col, label_col=label_col
             )
->>>>>>> 01869cbd
 
     def get_dev_examples(
         self, filename="val.csv", text_col="text", label_col="label", size=-1
@@ -266,10 +259,7 @@
         self, filename="val.csv", text_col="text", label_col="label", size=-1
     ):
         data_df = pd.read_csv(os.path.join(self.data_dir, filename))
-<<<<<<< HEAD
-=======
         #         data_df['comment_text'] = data_df['comment_text'].apply(cleanHtml)
->>>>>>> 01869cbd
         if size == -1:
             return self._create_examples(
                 data_df, "test", text_col=text_col, label_col=None
